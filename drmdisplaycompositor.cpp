--- conflicted
+++ resolved
@@ -580,11 +580,6 @@
       else if (layer.transform & DrmHwcTransform::kRotate180)
         rotation |= DRM_MODE_ROTATE_180;
       else if (layer.transform & DrmHwcTransform::kRotate270)
-<<<<<<< HEAD
-        rotation |= 1 << DRM_ROTATE_270;
-      else if (!rotation)
-        rotation |= 1 << DRM_ROTATE_0;
-=======
         rotation |= DRM_MODE_ROTATE_270;
       else
         rotation |= DRM_MODE_ROTATE_0;
@@ -601,7 +596,6 @@
           break;
         }
       }
->>>>>>> 610d9899
     }
 
     // Disable the plane if there's no framebuffer
@@ -618,11 +612,7 @@
     }
 
     // TODO: Once we have atomic test, this should fall back to GL
-<<<<<<< HEAD
-    if ((rotation != 1 << DRM_ROTATE_0) && plane->rotation_property().id() == 0) {
-=======
     if (rotation != DRM_MODE_ROTATE_0 && plane->rotation_property().id() == 0) {
->>>>>>> 610d9899
       ALOGE("Rotation is not supported on plane %d", plane->id());
       ret = -EINVAL;
       break;
