--- conflicted
+++ resolved
@@ -591,16 +591,6 @@
   return ret;
 }
 
-/* rotation property bits copied from kernel*/
-#define DRM_ROTATE_MASK 0x0f
-#define DRM_ROTATE_0 0
-#define DRM_ROTATE_90 1
-#define DRM_ROTATE_180 2
-#define DRM_ROTATE_270 3
-#define DRM_REFLECT_MASK (~DRM_ROTATE_MASK)
-#define DRM_REFLECT_X 4
-#define DRM_REFLECT_Y 5
-
 int DrmDisplayCompositor::CommitFrame(DrmDisplayComposition *display_comp,
                                       bool test_only) {
   ATRACE_CALL();
@@ -684,29 +674,7 @@
           ALOGE("Failed to wait for acquire %d/%d", acquire_fence, ret);
           break;
         }
-<<<<<<< HEAD
         layer.acquire_fence.Close();
-=======
-        fb_id = layer.buffer->fb_id;
-        display_frame = layer.display_frame;
-        source_crop = layer.source_crop;
-        if (layer.blending == DrmHwcBlending::kPreMult)
-          alpha = layer.alpha;
-
-        rotation = 0;
-        if (layer.transform & DrmHwcTransform::kFlipH)
-          rotation |= 1 << DRM_REFLECT_X;
-        if (layer.transform & DrmHwcTransform::kFlipV)
-          rotation |= 1 << DRM_REFLECT_Y;
-        if (layer.transform & DrmHwcTransform::kRotate90)
-          rotation |= 1 << DRM_ROTATE_90;
-        else if (layer.transform & DrmHwcTransform::kRotate180)
-          rotation |= 1 << DRM_ROTATE_180;
-        else if (layer.transform & DrmHwcTransform::kRotate270)
-          rotation |= 1 << DRM_ROTATE_270;
-        if (!rotation)
-          rotation |= 1 << DRM_ROTATE_0;
->>>>>>> e39513d5
       }
       if (!layer.buffer) {
         ALOGE("Expected a valid framebuffer for pset");
@@ -729,6 +697,8 @@
         rotation |= 1 << DRM_ROTATE_180;
       else if (layer.transform & DrmHwcTransform::kRotate270)
         rotation |= 1 << DRM_ROTATE_270;
+      else if (!rotation)
+        rotation |= 1 << DRM_ROTATE_0;
     }
     // Disable the plane if there's no framebuffer
     if (fb_id < 0) {
